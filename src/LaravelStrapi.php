<?php

namespace Dbfx\LaravelStrapi;

use Dbfx\LaravelStrapi\Exceptions\NotFound;
use Dbfx\LaravelStrapi\Exceptions\PermissionDenied;
use Dbfx\LaravelStrapi\Exceptions\UnknownError;
use Illuminate\Support\Facades\Cache;
use Illuminate\Support\Facades\Http;

class LaravelStrapi
{
    public const CACHE_KEY = 'laravel-strapi';

    private $strapiUrl;
    private $cacheTime;

    public function __construct()
    {
        $this->strapiUrl = config('strapi.url');
        $this->cacheTime = config('strapi.cacheTime');
    }

    public function collection(string $type, $reverse = false, $fullUrls = true): array
    {
        $url = $this->strapiUrl;
        $cacheKey = self::CACHE_KEY . '.collection.' . $type;

        // Fetch and cache the collection type
        $collection = Cache::remember($cacheKey, $this->cacheTime, function () use ($url, $type) {
            $response = Http::get($url . '/' . $type);

            return $response->json();
        });

        if (isset($collection['statusCode']) && $collection['statusCode'] === 403) {
            Cache::forget($cacheKey);

            throw new PermissionDenied('Strapi returned a 403 Forbidden');
        }

        if (! is_array($collection)) {
            Cache::forget($cacheKey);

            if ($collection === null) {
                throw new NotFound('The requested single entry (' . $type . ') was null');
            }

            throw new UnknownError('An unknown Strapi error was returned');
        }

        // Order it by latest post first
        if ($reverse) {
            $collection = array_reverse($collection);
        }

        // Replace any relative URLs with the full path
        if ($fullUrls) {
            foreach ($collection as $key => $item) {
                foreach (array_keys($item) as $subKey) {
                    $collection[$key][$subKey] = preg_replace('/!\[(.*)\]\((.*)\)/', '![$1](' . config('strapi.url') . '$2)', $collection[$key][$subKey]);
                }
            }
        }

        return $collection;
    }

    public function collectionCount(string $type): int
    {
        $url = $this->strapiUrl;

        return Cache::remember(self::CACHE_KEY . '.collectionCount.' . $type, $this->cacheTime, function () use ($url, $type) {
            $response = Http::get($url . '/' . $type . '/count');

            return $response->json();
        });
    }

    public function entry(string $type, int $id, $fullUrls = true): array
    {
        $url = $this->strapiUrl;
        $cacheKey = self::CACHE_KEY . '.entry.' . $type . '.' . $id;

        $entry = Cache::remember($cacheKey, $this->cacheTime, function () use ($url, $type, $id) {
<<<<<<< HEAD
            $response = Http::get($url . '/' . $type . '/' . $id);
=======
            $response = Http::get($url. '/' . $type . '/' . $id);
>>>>>>> c3835043

            return $response->json();
        });

        if (isset($entry['statusCode']) && $entry['statusCode'] === 403) {
            Cache::forget($cacheKey);

            throw new PermissionDenied('Strapi returned a 403 Forbidden');
        }

        if (! isset($entry['id'])) {
            Cache::forget($cacheKey);

            if ($entry === null) {
                throw new NotFound('The requested single entry (' . $type . ') was null');
            }

            throw new UnknownError('An unknown Strapi error was returned');
        }

        if ($fullUrls) {
            foreach ($entry as $key => $item) {
                $entry[$key] = preg_replace('/!\[(.*)\]\((.*)\)/', '![$1](' . config('strapi.url') . '$2)', $item);
            }
        }

        return $entry;
    }

    public function single(string $type, string $pluck = null, $fullUrls = true)
    {
        $url = $this->strapiUrl;
        $cacheKey = self::CACHE_KEY . '.single.' . $type;

        // Fetch and cache the collection type
        $single = Cache::remember($cacheKey, $this->cacheTime, function () use ($url, $type) {
            $response = Http::get($url . '/' . $type);

            return $response->json();
        });

        if (isset($single['statusCode']) && $single['statusCode'] === 403) {
            Cache::forget($cacheKey);

            throw new PermissionDenied('Strapi returned a 403 Forbidden');
        }

        if (! isset($single['id'])) {
            Cache::forget($cacheKey);

            if ($single === null) {
                throw new NotFound('The requested single entry (' . $type . ') was null');
            }

            throw new UnknownError('An unknown Strapi error was returned');
        }

        // Replace any relative URLs with the full path
        if ($fullUrls) {
            foreach ($single as $key => $item) {
                $single[$key] = preg_replace('/!\[(.*)\]\((.*)\)/', '![$1](' . config('strapi.url') . '$2)', $item);
            }
        }

        if ($pluck !== null && isset($single[$pluck])) {
            return $single[$pluck];
        }

        return $single;
    }
}<|MERGE_RESOLUTION|>--- conflicted
+++ resolved
@@ -83,11 +83,7 @@
         $cacheKey = self::CACHE_KEY . '.entry.' . $type . '.' . $id;
 
         $entry = Cache::remember($cacheKey, $this->cacheTime, function () use ($url, $type, $id) {
-<<<<<<< HEAD
             $response = Http::get($url . '/' . $type . '/' . $id);
-=======
-            $response = Http::get($url. '/' . $type . '/' . $id);
->>>>>>> c3835043
 
             return $response->json();
         });
